name: Tests
on:
  push:
    paths-ignore:
      - 'README.md'
  pull_request:
    paths-ignore:
      - 'README.md'
  schedule:
    - cron: '0 13 * * *'

jobs:
  build:
    name: Build
    runs-on: ubuntu-latest
    timeout-minutes: 5
    steps:
<<<<<<< HEAD
    - uses: actions/checkout@v5
    - uses: actions/setup-go@v5
=======
    - uses: actions/checkout@v4
    - uses: actions/setup-go@v6
>>>>>>> 8ddfa33c
      with:
        go-version-file: 'go.mod'
        cache: true

    - name: Get dependencies
      run: go mod download

    - name: Build
      run: |
        go build -v .

  lint:
    name: Lint
    runs-on: ubuntu-latest
    timeout-minutes: 5
    steps:
<<<<<<< HEAD
      - uses: actions/checkout@v5
      - uses: actions/setup-go@v5
=======
      - uses: actions/checkout@v4
      - uses: actions/setup-go@v6
>>>>>>> 8ddfa33c
        with:
          go-version-file: 'go.mod'
          cache: true
      - uses: hashicorp/setup-terraform@v3

      - name: Get dependencies
        run: go mod download

      - name: Lint
        uses: golangci/golangci-lint-action@v8
        with:
          version: v2.1.6

      - name: Docs check
        run: make docs-check

  test:
    name: Matrix Test
    needs: build
    runs-on: ubuntu-latest
    timeout-minutes: 15
    strategy:
      fail-fast: false
      matrix:
        terraform:
          - '1.3.9'
          - '1.4.6'
          - '1.5.1'
    steps:
<<<<<<< HEAD
    - uses: actions/checkout@v5
    - uses: actions/setup-go@v5
=======
    - uses: actions/checkout@v4
    - uses: actions/setup-go@v6
>>>>>>> 8ddfa33c
      with:
        go-version-file: 'go.mod'
        cache: true

    - name: Get dependencies
      run: go mod download

    - name: TF acceptance tests
      timeout-minutes: 10
      env:
        TF_ACC: "1"
        TF_ACC_TERRAFORM_VERSION: ${{ matrix.terraform }}
        ALGOLIA_APP_ID: ${{ secrets.ALGOLIA_APP_ID }}
        ALGOLIA_API_KEY: ${{ secrets.ALGOLIA_API_KEY }}

      run: |
        go test -v -coverprofile=coverage.out ./internal/...

    - name: Upload coverage to Codecov
      uses: codecov/codecov-action@v5
      with:
        token: ${{ secrets.CODECOV_TOKEN }}
        file: ./coverage.out
        fail_ci_if_error: true<|MERGE_RESOLUTION|>--- conflicted
+++ resolved
@@ -15,13 +15,8 @@
     runs-on: ubuntu-latest
     timeout-minutes: 5
     steps:
-<<<<<<< HEAD
     - uses: actions/checkout@v5
-    - uses: actions/setup-go@v5
-=======
-    - uses: actions/checkout@v4
     - uses: actions/setup-go@v6
->>>>>>> 8ddfa33c
       with:
         go-version-file: 'go.mod'
         cache: true
@@ -38,13 +33,8 @@
     runs-on: ubuntu-latest
     timeout-minutes: 5
     steps:
-<<<<<<< HEAD
       - uses: actions/checkout@v5
-      - uses: actions/setup-go@v5
-=======
-      - uses: actions/checkout@v4
       - uses: actions/setup-go@v6
->>>>>>> 8ddfa33c
         with:
           go-version-file: 'go.mod'
           cache: true
@@ -74,13 +64,8 @@
           - '1.4.6'
           - '1.5.1'
     steps:
-<<<<<<< HEAD
     - uses: actions/checkout@v5
-    - uses: actions/setup-go@v5
-=======
-    - uses: actions/checkout@v4
     - uses: actions/setup-go@v6
->>>>>>> 8ddfa33c
       with:
         go-version-file: 'go.mod'
         cache: true
